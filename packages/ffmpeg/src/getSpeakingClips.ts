export const getClipsOfSpeakingFromFFmpeg = (
  stdout: string,
  opts: {
    padding: number;
    fps: number;
  },
) => {
  let silence = stdout
    .trim()
    .split("\n")
    .map((line) => line.split(" "))
    .map(([silenceEnd, duration]) => {
      return {
        silenceEnd: Number(silenceEnd),
        duration: Number(duration),
      };
    })
    .filter(({ silenceEnd, duration }) => {
      return !(isNaN(silenceEnd) || isNaN(duration));
<<<<<<< HEAD
    })
    .filter(({ duration }) => {
      return duration > 1;
=======
>>>>>>> 65a8ab15
    });

  const clipsOfSpeaking: {
    startFrame: number;
    endFrame: number;
    startTime: number;
    endTime: number;
    silenceEnd: number;
    duration: number;
  }[] = [];

  silence.forEach((currentSilence) => {
    const nextSilence = silence[silence.indexOf(currentSilence) + 1];

    if (!nextSilence) return;

    const startTime = currentSilence.silenceEnd;

    const endTime = nextSilence.silenceEnd - nextSilence.duration;

    const startFrame = Math.floor(startTime * opts.fps);
    const endFrame = Math.ceil(endTime * opts.fps);

    if (startFrame === endFrame) return;

    const endFramePlusOne = endFrame + 1;

    const framePadding = opts.padding * opts.fps;

    clipsOfSpeaking.push({
      startFrame: startFrame - framePadding,
      startTime: startTime - opts.padding,
      endFrame: endFramePlusOne + framePadding,
      endTime: endTime + opts.padding,
      silenceEnd: currentSilence.silenceEnd,
      duration: endTime - startTime,
    });
  });

  return clipsOfSpeaking;
};<|MERGE_RESOLUTION|>--- conflicted
+++ resolved
@@ -17,12 +17,6 @@
     })
     .filter(({ silenceEnd, duration }) => {
       return !(isNaN(silenceEnd) || isNaN(duration));
-<<<<<<< HEAD
-    })
-    .filter(({ duration }) => {
-      return duration > 1;
-=======
->>>>>>> 65a8ab15
     });
 
   const clipsOfSpeaking: {

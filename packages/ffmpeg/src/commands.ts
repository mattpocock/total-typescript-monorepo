--- conflicted
+++ resolved
@@ -47,19 +47,13 @@
   const startTime = speakingClips[0].startTime;
   const endTime = endClip.endTime;
 
-  const speakingClips = getClipsOfSpeakingFromFFmpeg(output, opts.fps);
-
   return {
-<<<<<<< HEAD
-    speakingClips,
-=======
-    allSpeakingClips: speakingClips.filter(
+    speakingClips: speakingClips.filter(
       (clip) => clip.duration > MINIMUM_CLIP_LENGTH_IN_SECONDS,
     ),
->>>>>>> 65a8ab15
     startTime,
     endTime,
-    rawStdout: output,
+    rawStdout: output.stdout,
   };
 };
 

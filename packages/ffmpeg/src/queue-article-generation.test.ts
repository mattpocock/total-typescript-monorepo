--- conflicted
+++ resolved
@@ -15,7 +15,14 @@
   ArticleStorageService,
   LinksStorageService,
 } from "./services.js";
-import { mkdtempSync, rmSync, writeFileSync, readFileSync, existsSync, readdirSync } from "node:fs";
+import {
+  mkdtempSync,
+  rmSync,
+  writeFileSync,
+  readFileSync,
+  existsSync,
+  readdirSync,
+} from "node:fs";
 import path from "node:path";
 import { NodeFileSystem } from "@effect/platform-node";
 
@@ -305,14 +312,17 @@
 
     it("should save article, transcript, and code alongside video when alongside is true", async () => {
       const tmpdir = mkdtempSync(path.join(import.meta.dirname, "tmp"));
-      
+
       try {
         // Set up temporary files
         const transcriptPath = path.join(tmpdir, "transcript.txt");
         const codePath = path.join(tmpdir, "code.ts");
         const videoDirectory = path.join(tmpdir, "videos");
-        
-        writeFileSync(transcriptPath, "This is a sample transcript about TypeScript.");
+
+        writeFileSync(
+          transcriptPath,
+          "This is a sample transcript about TypeScript."
+        );
         writeFileSync(codePath, "const example = 'test code';");
 
         const result = await generateArticleFromTranscriptQueue({
@@ -327,7 +337,10 @@
           codePath: codePath,
         }).pipe(
           Effect.provideService(AIService, mockAIService),
-          Effect.provideService(ArticleStorageService, mockArticleStorageService),
+          Effect.provideService(
+            ArticleStorageService,
+            mockArticleStorageService
+          ),
           Effect.provideService(LinksStorageService, mockLinksStorageService),
           Effect.provide(NodeFileSystem.layer),
           Effect.withConfigProvider(
@@ -347,35 +360,54 @@
         });
 
         // Verify article exists alongside video
-        const articlePath = path.join(videoDirectory, "my-awesome-video.article.md");
+        const articlePath = path.join(
+          videoDirectory,
+          "my-awesome-video.article.md"
+        );
         expect(existsSync(articlePath)).toBe(true);
-        
+
         const articleContent = readFileSync(articlePath, "utf-8");
         expect(articleContent).toContain("Generated article content");
         expect(articleContent).toContain('title: "Generated Title"');
-        expect(articleContent).toContain('originalVideoPath: "/test/video.mp4"');
+        expect(articleContent).toContain(
+          'originalVideoPath: "/test/video.mp4"'
+        );
 
         // Verify transcript was copied alongside video
-        const transcriptAlongsidePath = path.join(videoDirectory, "my-awesome-video.transcript.txt");
+        const transcriptAlongsidePath = path.join(
+          videoDirectory,
+          "my-awesome-video.transcript.txt"
+        );
         expect(existsSync(transcriptAlongsidePath)).toBe(true);
-        
-        const transcriptContent = readFileSync(transcriptAlongsidePath, "utf-8");
-        expect(transcriptContent).toBe("This is a sample transcript about TypeScript.");
+
+        const transcriptContent = readFileSync(
+          transcriptAlongsidePath,
+          "utf-8"
+        );
+        expect(transcriptContent).toBe(
+          "This is a sample transcript about TypeScript."
+        );
 
         // Verify code was saved alongside video with proper naming
-        const codeAlongsidePath = path.join(videoDirectory, "my-awesome-video.code.ts");
+        const codeAlongsidePath = path.join(
+          videoDirectory,
+          "my-awesome-video.code.ts"
+        );
         expect(existsSync(codeAlongsidePath)).toBe(true);
-        
+
         const codeContent = readFileSync(codeAlongsidePath, "utf-8");
         expect(codeContent).toBe("const example = 'test code';");
 
         // Verify expected files are in video directory
         const videoDirectoryFiles = readdirSync(videoDirectory);
-        const expectedFiles = ["my-awesome-video.article.md", "my-awesome-video.transcript.txt", "my-awesome-video.code.ts"];
-        expectedFiles.forEach(file => {
+        const expectedFiles = [
+          "my-awesome-video.article.md",
+          "my-awesome-video.transcript.txt",
+          "my-awesome-video.code.ts",
+        ];
+        expectedFiles.forEach((file) => {
           expect(videoDirectoryFiles).toContain(file);
         });
-
       } finally {
         rmSync(tmpdir, { recursive: true });
       }
@@ -383,13 +415,16 @@
 
     it("should save article and transcript alongside video without code when code is not provided", async () => {
       const tmpdir = mkdtempSync(path.join(import.meta.dirname, "tmp"));
-      
+
       try {
         // Set up temporary files (no code file)
         const transcriptPath = path.join(tmpdir, "transcript.txt");
         const videoDirectory = path.join(tmpdir, "videos");
-        
-        writeFileSync(transcriptPath, "This is a sample transcript without code.");
+
+        writeFileSync(
+          transcriptPath,
+          "This is a sample transcript without code."
+        );
 
         const result = await generateArticleFromTranscriptQueue({
           transcriptPath: transcriptPath as AbsolutePath,
@@ -400,10 +435,13 @@
           dryRun: true,
           alongside: true,
           codeContent: "", // No code provided
-          codePath: "",   // No code path provided
+          codePath: "", // No code path provided
         }).pipe(
           Effect.provideService(AIService, mockAIService),
-          Effect.provideService(ArticleStorageService, mockArticleStorageService),
+          Effect.provideService(
+            ArticleStorageService,
+            mockArticleStorageService
+          ),
           Effect.provideService(LinksStorageService, mockLinksStorageService),
           Effect.provide(NodeFileSystem.layer),
           Effect.withConfigProvider(
@@ -423,104 +461,46 @@
         });
 
         // Verify article exists alongside video
-        const articlePath = path.join(videoDirectory, "video-without-code.article.md");
+        const articlePath = path.join(
+          videoDirectory,
+          "video-without-code.article.md"
+        );
         expect(existsSync(articlePath)).toBe(true);
 
         // Verify transcript was copied alongside video
-        const transcriptAlongsidePath = path.join(videoDirectory, "video-without-code.transcript.txt");
+        const transcriptAlongsidePath = path.join(
+          videoDirectory,
+          "video-without-code.transcript.txt"
+        );
         expect(existsSync(transcriptAlongsidePath)).toBe(true);
-        
-        const transcriptContent = readFileSync(transcriptAlongsidePath, "utf-8");
-        expect(transcriptContent).toBe("This is a sample transcript without code.");
+
+        const transcriptContent = readFileSync(
+          transcriptAlongsidePath,
+          "utf-8"
+        );
+        expect(transcriptContent).toBe(
+          "This is a sample transcript without code."
+        );
 
         // Verify NO code file was created alongside video
         const videoDirectoryFiles = readdirSync(videoDirectory);
-        const codeFiles = videoDirectoryFiles.filter(file => file.includes('.code.'));
+        const codeFiles = videoDirectoryFiles.filter((file) =>
+          file.includes(".code.")
+        );
         expect(codeFiles).toHaveLength(0);
 
         // Should contain article and transcript
-        const expectedFiles = ["video-without-code.article.md", "video-without-code.transcript.txt"];
-        expectedFiles.forEach(file => {
+        const expectedFiles = [
+          "video-without-code.article.md",
+          "video-without-code.transcript.txt",
+        ];
+        expectedFiles.forEach((file) => {
           expect(videoDirectoryFiles).toContain(file);
         });
-
       } finally {
         rmSync(tmpdir, { recursive: true });
       }
     });
-
-
-<<<<<<< HEAD
-=======
-        const result = await generateArticleFromTranscriptQueue({
-          transcriptPath: transcriptPath as AbsolutePath,
-          originalVideoPath: "/test/video.mp4" as AbsolutePath,
-          linksDependencyId: "links-1",
-          queueState,
-          videoName: "uploaded-video",
-          dryRun: false, // This means it will go to shorts directory
-          alongside: true,
-          codeContent: "const uploadExample = 'shorts';",
-          codePath: codePath,
-        }).pipe(
-          Effect.provideService(AIService, mockAIService),
-          Effect.provideService(ArticleStorageService, mockArticleStorageService),
-          Effect.provideService(LinksStorageService, mockLinksStorageService),
-          Effect.provide(NodeFileSystem.layer),
-          Effect.withConfigProvider(
-            ConfigProvider.fromJson({
-              EXPORT_DIRECTORY: exportDirectory,
-              SHORTS_EXPORT_DIRECTORY: shortsDirectory,
-              ARTICLES_TO_TAKE: "5",
-              PADDED_NUMBER_LENGTH: "3",
-            })
-          ),
-          Effect.runPromise
-        );
-
-        expect(result).toEqual({
-          title: "Generated Title",
-          filename: "uploaded-video.article.md",
-        });
-
-        // Verify files were created in shorts directory (not export directory)
-        const articlePath = path.join(shortsDirectory, "uploaded-video.article.md");
-        expect(existsSync(articlePath)).toBe(true);
-
-        // Verify files were NOT created in export directory
-        const exportArticlePath = path.join(exportDirectory, "uploaded-video.article.md");
-        expect(existsSync(exportArticlePath)).toBe(false);
-
-        // Verify article content
-        const articleContent = readFileSync(articlePath, "utf-8");
-        expect(articleContent).toContain("Generated article content");
-
-        // Verify transcript was copied to shorts directory
-        const transcriptAlongsidePath = path.join(shortsDirectory, "uploaded-video.transcript.txt");
-        expect(existsSync(transcriptAlongsidePath)).toBe(true);
-        
-        const transcriptContent = readFileSync(transcriptAlongsidePath, "utf-8");
-        expect(transcriptContent).toBe("This is a transcript for shorts upload.");
-
-        // Verify code was saved to shorts directory with proper naming
-        const codeAlongsidePath = path.join(shortsDirectory, "uploaded-video.code.ts");
-        expect(existsSync(codeAlongsidePath)).toBe(true);
-        
-        const codeContent = readFileSync(codeAlongsidePath, "utf-8");
-        expect(codeContent).toBe("const uploadExample = 'shorts';");
-
-        // Verify all expected files are in shorts directory
-        const shortsFiles = readdirSync(shortsDirectory);
-        const expectedFiles = ["uploaded-video.article.md", "uploaded-video.transcript.txt", "uploaded-video.code.ts"];
-        expectedFiles.forEach(file => {
-          expect(shortsFiles).toContain(file);
-        });
-
-      } finally {
-        rmSync(tmpdir, { recursive: true });
-      }
-    });
->>>>>>> b2d092bb
 
     it("should use regular article storage when alongside is false", async () => {
       let mockStoreArticleCalled = false;

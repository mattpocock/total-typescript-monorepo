--- conflicted
+++ resolved
@@ -1,12 +1,7 @@
 import { resolve } from "path";
 import { DAVINCI_RESOLVE_SCRIPTS_LOCATION } from "./constants.js";
-import { execSync } from "child_process";
-<<<<<<< HEAD
+import type { EmptyObject } from "./types.js";
 import { execAsync, exitProcessWithError } from "./utils.js";
-=======
-import { exitProcessWithError } from "./utils.js";
-import type { EmptyObject } from "./types.js";
->>>>>>> 65a8ab15
 
 type Scripts = {
   "clip-and-append.lua": {

--- conflicted
+++ resolved
@@ -14,13 +14,8 @@
       "cache": true
     },
     "build": {
-<<<<<<< HEAD
-      "dependsOn": ["^build"],
+      "dependsOn": ["^build", "//#build"],
       "outputs": ["dist", "tsconfig.tsbuildinfo", ".next", "build"]
-=======
-      "dependsOn": ["^build", "//#build"],
-      "outputs": ["dist", "tsconfig.tsbuildinfo", ".next"]
->>>>>>> 65a8ab15
     },
     "start": {
       "dependsOn": ["build"],

import {
  DESKTOP_LOCATION,
  EXTERNAL_DRIVE_RAW_FOOTAGE_ROOT,
  ExternalDriveNotFoundError,
<<<<<<< HEAD
  execAsync,
=======
  OBS_OUTPUT_MODE,
>>>>>>> 65a8ab15
  exitProcessWithError,
  getExternalDrive,
  type AbsolutePath,
} from "@total-typescript/shared";
import { execSync } from "child_process";
import path from "path";

export const getLatestMp4File = async (
  dir: AbsolutePath,
): Promise<AbsolutePath> => {
  const stdout = execSync(`ls -t ${path.join(dir, "*.mp4")}`).toString();

  const video = stdout.trim().split("\n")[0]!.trim() as AbsolutePath;

  return video;
};

export const getLatestOBSVideo = async () => {
  if (OBS_OUTPUT_MODE === "desktop") {
    const video = await getLatestMp4File(DESKTOP_LOCATION);

    return video;
  }

  const result = await getExternalDrive();

  if (result instanceof ExternalDriveNotFoundError) {
    exitProcessWithError(`External drive not found at ${result.path}`);
  }

<<<<<<< HEAD
  // Doesn't work with execa for some reason
  const { stdout } = await execAsync(
    `ls -t ${path.join(EXTERNAL_DRIVE_RAW_FOOTAGE_ROOT, "*.mp4")}`,
  );

  const video = stdout.trim().split("\n")[0]!.trim() as AbsolutePath;
=======
  const video = await getLatestMp4File(EXTERNAL_DRIVE_RAW_FOOTAGE_ROOT);
>>>>>>> 65a8ab15

  return video;
};<|MERGE_RESOLUTION|>--- conflicted
+++ resolved
@@ -2,22 +2,18 @@
   DESKTOP_LOCATION,
   EXTERNAL_DRIVE_RAW_FOOTAGE_ROOT,
   ExternalDriveNotFoundError,
-<<<<<<< HEAD
+  OBS_OUTPUT_MODE,
   execAsync,
-=======
-  OBS_OUTPUT_MODE,
->>>>>>> 65a8ab15
   exitProcessWithError,
   getExternalDrive,
   type AbsolutePath,
 } from "@total-typescript/shared";
-import { execSync } from "child_process";
 import path from "path";
 
 export const getLatestMp4File = async (
   dir: AbsolutePath,
 ): Promise<AbsolutePath> => {
-  const stdout = execSync(`ls -t ${path.join(dir, "*.mp4")}`).toString();
+  const { stdout } = await execAsync(`ls -t ${path.join(dir, "*.mp4")}`);
 
   const video = stdout.trim().split("\n")[0]!.trim() as AbsolutePath;
 
@@ -37,16 +33,7 @@
     exitProcessWithError(`External drive not found at ${result.path}`);
   }
 
-<<<<<<< HEAD
-  // Doesn't work with execa for some reason
-  const { stdout } = await execAsync(
-    `ls -t ${path.join(EXTERNAL_DRIVE_RAW_FOOTAGE_ROOT, "*.mp4")}`,
-  );
-
-  const video = stdout.trim().split("\n")[0]!.trim() as AbsolutePath;
-=======
   const video = await getLatestMp4File(EXTERNAL_DRIVE_RAW_FOOTAGE_ROOT);
->>>>>>> 65a8ab15
 
   return video;
 };
#!/usr/bin/env node

import { FileSystem } from "@effect/platform";
import {
  addCurrentTimelineToRenderQueue,
  appendVideoToTimeline,
  AppLayerLive,
  createTimeline,
  createAutoEditedVideoQueueItems,
  doesQueueLockfileExist,
  exportSubtitles,
  generateArticleFromTranscript,
  getOutstandingInformationRequests,
  getQueueState,
  moveRawFootageToLongTermStorage,
  multiSelectVideosFromQueue,
  processInformationRequests,
  processQueue,
  transcribeVideoWorkflow,
  validateWindowsFilename,
  writeToQueue,
  type QueueItem,
} from "@total-typescript/ffmpeg";
import { type AbsolutePath } from "@total-typescript/shared";
import { Command } from "commander";
import { config } from "dotenv";
import { ConfigProvider, Console, Effect, Layer } from "effect";
import path from "node:path";
import { styleText } from "node:util";
import {
  AIService,
  AskQuestionService,
  OBSIntegrationService,
  TranscriptStorageService,
} from "../../../packages/ffmpeg/dist/services.js";
import packageJson from "../package.json" with { type: "json" };
import { OpenTelemetryLive } from "./tracing.js";

config({
  path: path.resolve(import.meta.dirname, "../../../.env"),
});

/**
 * Main Layer that combines the application layer with OpenTelemetry tracing
 */
const MainLayerLive = Layer.merge(AppLayerLive, OpenTelemetryLive);

const program = new Command();

program.version(packageJson.version);

// Simple commands
program
  .command("move-raw-footage-to-long-term-storage")
  .description("Move raw footage to long term storage.")
  .action(async () => {
    await moveRawFootageToLongTermStorage().pipe(
      Effect.withConfigProvider(ConfigProvider.fromEnv()),
      Effect.provide(MainLayerLive),
      Effect.runPromise
    );
  });

program
  .command("create-timeline")
  .description("Create a new empty timeline in the current project.")
  .action(async () => {
    await createTimeline().pipe(
      Effect.withConfigProvider(ConfigProvider.fromEnv()),
      Effect.provide(MainLayerLive),
      Effect.runPromise
    );
  });

program
  .command("add-current-timeline-to-render-queue")
  .description("Add the current timeline to the render queue.")
  .action(async () => {
    await addCurrentTimelineToRenderQueue().pipe(
      Effect.withConfigProvider(ConfigProvider.fromEnv()),
      Effect.provide(MainLayerLive),
      Effect.runPromise
    );
  });

program
  .command("export-subtitles")
  .description("Export subtitles from the current timeline as SRT.")
  .action(async () => {
    await exportSubtitles().pipe(
      Effect.withConfigProvider(ConfigProvider.fromEnv()),
      Effect.provide(MainLayerLive),
      Effect.runPromise
    );
  });

program
  .command("append-video-to-timeline [video]")
  .aliases(["a", "append"])
  .description("Append video to the current Davinci Resolve timeline")
  .action(async (video: string | undefined) => {
    await appendVideoToTimeline({
      inputVideo: video as AbsolutePath,
    }).pipe(
      Effect.withConfigProvider(ConfigProvider.fromEnv()),
      Effect.provide(MainLayerLive),
      Effect.runPromise
    );
  });

program
  .command("create-auto-edited-video")
  .aliases(["v", "video"])
  .description(
    `Create a new auto-edited video from the latest OBS recording and save it to the export directory`
  )
  .option("-u, --upload", "Upload to shorts directory")
  .option("-ns, --no-subtitles", "Disable subtitle rendering")
  .option(
    "-ga, --generate-article",
    "Automatically generate an article from the video transcript"
  )
  .option(
    "-a, --alongside",
    "Save generated article alongside the video (with video's name) instead of in article storage directory"
  )
  .action(
    async (options: {
      upload?: boolean;
      subtitles?: boolean;
      generateArticle?: boolean;
      alongside?: boolean;
    }) => {
      await Effect.gen(function* () {
        const obs = yield* OBSIntegrationService;
        const askQuestion = yield* AskQuestionService;

        const inputVideo = yield* obs.getLatestOBSVideo();

        yield* Console.log("Adding to queue...");

        // Validate flag combinations
        if (options.alongside && !options.generateArticle) {
          yield* Console.error(
            "❌ The --alongside flag can only be used with --generate-article."
          );
          yield* Console.log(
            "💡 Use: pnpm cli create-auto-edited-video --generate-article --alongside"
          );
          process.exit(1);
        }

        const videoName = yield* askQuestion.askQuestion(
          "What is the name of the video?"
        );

        yield* validateWindowsFilename(videoName);

        // If article generation is enabled, ask for code file synchronously
        let codeContent = "";
        let codePath = "";
        
        if (options.generateArticle) {
          yield* Console.log("📝 Article generation enabled");
          
          const fs = yield* FileSystem.FileSystem;
          const providedCodePath = yield* askQuestion.askQuestion(
            "📂 Code file path (optional, press Enter to skip): ",
            { optional: true }
          );

          if (providedCodePath.trim()) {
            codePath = providedCodePath.trim();
            const codeExists = yield* fs
              .exists(codePath)
              .pipe(Effect.catchAll(() => Effect.succeed(false)));

            if (codeExists) {
              codeContent = yield* fs.readFileString(codePath).pipe(
                Effect.catchAll((error) => {
                  return Effect.gen(function* () {
                    yield* Console.log(
                      `⚠️  Warning: Could not read code file ${codePath}: ${error}`
                    );
                    yield* Console.log(
                      `💡 Tip: Check file permissions and ensure the path is correct`
                    );
                    return "";
                  });
                })
              );
              yield* Console.log(
                `✅ Code file loaded: ${codePath} (${codeContent.length} characters)`
              );
            } else {
              yield* Console.log(
                `⚠️  Warning: Code file ${codePath} does not exist`
              );
              yield* Console.log(
                `💡 Continuing without code - you can manually add code examples to the article later`
              );
              codePath = ""; // Reset path if file doesn't exist
            }
          } else {
            yield* Console.log(
              `ℹ️  No code file provided - continuing without code examples`
            );
          }
        }

        const queueItems = yield* createAutoEditedVideoQueueItems({
          inputVideo,
          videoName,
          subtitles: Boolean(options.subtitles),
          dryRun: !Boolean(options.upload),
          generateArticle: Boolean(options.generateArticle),
          alongside: Boolean(options.alongside),
          codeContent,
          codePath,
        });

        if (options.generateArticle) {
          yield* Console.log(
            "Article generation enabled - adding workflow queue items..."
          );
          if (options.alongside) {
            yield* Console.log(
              "Article will be saved alongside the video instead of in article storage directory."
            );
          }
        }

        yield* writeToQueue(queueItems);

        if (options.generateArticle) {
          yield* Console.log(
            `Added ${queueItems.length} items to queue for video processing with article generation.`
          );
        } else {
          yield* Console.log("Added video processing item to queue.");
        }
      }).pipe(
        Effect.catchAll((e) => {
          return Effect.gen(function* () {
            yield* Effect.logError(e);
            yield* Effect.sleep(5000);
            return yield* Effect.die(e);
          });
        }),
        Effect.withConfigProvider(ConfigProvider.fromEnv()),
        Effect.provide(MainLayerLive),
        Effect.runPromise
      );
    }
  );

program
  .command("transcribe-video")
  .aliases(["t", "transcribe"])
  .description("Transcribe audio from a selected video file")
  .action(async () => {
    await transcribeVideoWorkflow().pipe(
      Effect.withConfigProvider(ConfigProvider.fromEnv()),
      Effect.provide(MainLayerLive),
      Effect.runPromise
    );
  });

program
  .command("process-queue")
  .aliases(["p", "process"])
  .description("Process the queue.")
  .action(async () => {
    await processQueue().pipe(
      Effect.withConfigProvider(ConfigProvider.fromEnv()),
      Effect.provide(MainLayerLive),
      Effect.runPromise
    );
  });

program
  .command("process-information-requests")
  .aliases(["pir", "info-requests"])
  .description(
    "Check for and process outstanding information requests in the queue."
  )
  .action(async () => {
    await Effect.gen(function* () {
      const informationRequests = yield* getOutstandingInformationRequests();

      if (informationRequests.length === 0) {
        yield* Console.log("No outstanding information requests found.");
        return;
      }

      yield* Console.log(
        `Found ${informationRequests.length} outstanding information request(s).`
      );
      yield* processInformationRequests();
    }).pipe(
      Effect.withConfigProvider(ConfigProvider.fromEnv()),
      Effect.provide(MainLayerLive),
      Effect.runPromise
    );
  });

program
  .command("article-from-transcript")
  .aliases(["aft", "article"])
  .description("Generate an article from a transcript")
  .action(async () => {
    const program = Effect.gen(function* () {
      const transcriptStorage = yield* TranscriptStorageService;
      const askQuestion = yield* AskQuestionService;
      const ai = yield* AIService;
      const transcripts = yield* transcriptStorage.getTranscripts();
      const fs = yield* FileSystem.FileSystem;

      const transcriptPath = yield* askQuestion.select(
        "Select a transcript",
        transcripts.map((p) => ({
          title: path.basename(p),
          value: p,
        }))
      );

      let code: string | undefined;

      const codePath = yield* askQuestion.askQuestion(
        "Enter the file path containing any code for the article (optional)"
      );

      if (codePath) {
        const codeContent = yield* fs.readFileString(codePath);
        code = codeContent;
      }

      const transcriptContent = yield* fs.readFileString(transcriptPath);

      const originalVideoPath =
        yield* transcriptStorage.getOriginalVideoPathFromTranscript({
          transcriptPath: transcriptPath,
        });

      const urls: { request: string; url: string }[] = [];

      const urlRequests = yield* ai.askForLinks({
        transcript: transcriptContent,
      });

      for (const urlRequest of urlRequests) {
        const url = yield* askQuestion.askQuestion(urlRequest);
        urls.push({ request: urlRequest, url });
      }

      yield* generateArticleFromTranscript({
        originalVideoPath,
        transcript: transcriptContent,
        code,
        urls,
      });
    });

    await program.pipe(
      Effect.withConfigProvider(ConfigProvider.fromEnv()),
      Effect.provide(MainLayerLive),
      Effect.runPromise
    );
  });

program
  .command("queue-status")
  .aliases(["qs", "status"])
  .description("Show the status of the render queue.")
  .action(async () => {
    await Effect.gen(function* () {
      const queueState = yield* getQueueState();

      // Filter queue items based on requirements:
      // 1. All outstanding items (ready-to-run, requires-user-input)
      // 2. All failed items
      // 3. Today's and Yesterday's successful items
      const now = new Date();
      const today = new Date(now.getFullYear(), now.getMonth(), now.getDate());
      const yesterday = new Date(today);
      yesterday.setDate(today.getDate() - 1);

      const filteredQueue = queueState.queue.filter((item: QueueItem) => {
        // Show all outstanding items
        if (
          item.status === "ready-to-run" ||
          item.status === "requires-user-input"
        ) {
          return true;
        }

        // Show all failed items
        if (item.status === "failed") {
          return true;
        }

        // Show today's and yesterday's successful items
        if (item.status === "completed" && item.completedAt) {
          const completedDate = new Date(item.completedAt);
          const completedDay = new Date(
            completedDate.getFullYear(),
            completedDate.getMonth(),
            completedDate.getDate()
          );

          return (
            completedDay.getTime() === today.getTime() ||
            completedDay.getTime() === yesterday.getTime()
          );
        }

        return false;
      });

      if (filteredQueue.length === 0) {
        yield* Effect.log("(No relevant queue items to display)");
        return;
      }

      const uncompleted = filteredQueue.filter(
        (q: QueueItem) => q.status !== "completed"
      );

      yield* Effect.forEach(filteredQueue, (item: QueueItem, idx: number) => {
        return Effect.gen(function* () {
          const completed = formatRelativeDate(item.completedAt);
          let statusIcon = "";
          switch (item.status) {
            case "completed":
              statusIcon = "✅";
              break;
            case "failed":
              statusIcon = "❌";
              break;
            case "requires-user-input":
              statusIcon = "❓";
              break;
            default:
              statusIcon = "⏳";
          }

          let actionContent = "";
          if (item.action.type === "create-auto-edited-video") {
            let options = [];
            if (!item.action.dryRun) options.push("Upload");
            if (item.action.subtitles) options.push("Subtitles");

            actionContent =
              `  ${styleText("dim", "Title")}      ${item.action.videoName}\n` +
              (options.length > 0
                ? `  ${styleText("dim", "Options")}    ${options.join(", ")}\n`
                : "");
          } else if (item.action.type === "links-request") {
            actionContent =
              `  ${styleText("dim", "Type")}       Information Request\n` +
              `  ${styleText("dim", "Links")}      ${item.action.linkRequests.length} link(s) requested\n`;
          } else if (item.action.type === "concatenate-videos") {
            let options = [];
            if (!item.action.dryRun) options.push("Upload");

            actionContent =
              `  ${styleText("dim", "Title")}      ${item.action.outputVideoName}\n` +
              `  ${styleText("dim", "Videos")}     ${item.action.videoIds.length} video(s)\n` +
              (options.length > 0
                ? `  ${styleText("dim", "Options")}    ${options.join(", ")}\n`
                : "");
          } else if (item.action.type === "analyze-transcript-for-links") {
            const transcriptName = item.action.transcriptPath.split('/').pop()?.replace('.txt', '') || 'Unknown';
            actionContent =
              `  ${styleText("dim", "Type")}       Transcript Analysis\n` +
              `  ${styleText("dim", "Video")}      ${transcriptName}\n` +
              `  ${styleText("dim", "Purpose")}    Generate link requests for article\n`;
<<<<<<< HEAD

=======
>>>>>>> 1abd6931
          } else if (item.action.type === "generate-article-from-transcript") {
            const articleAction = item.action; // TypeScript will narrow this automatically
            const transcriptName = articleAction.transcriptPath.split('/').pop()?.replace('.txt', '') || 'Unknown';
            
            // Find dependency queue items to show context
            const linksDep = queueState.queue.find((q: QueueItem) => q.id === articleAction.linksDependencyId);
            
<<<<<<< HEAD
            const codeStatus = articleAction.codeContent ? "✓ Code" : "✓ No code";
=======
            const codeStatus = codeDep?.status === "completed" ? "✓ No code" : "⏳ Code pending";
>>>>>>> 1abd6931
            const linksStatus = linksDep?.status === "completed" ? "✓ Links" : "⏳ Links pending";
            
            actionContent =
              `  ${styleText("dim", "Type")}       Article Generation\n` +
              `  ${styleText("dim", "Video")}      ${transcriptName}\n` +
              `  ${styleText("dim", "Dependencies")} ${codeStatus}, ${linksStatus}\n`;
          }

          yield* Console.log(
            `${styleText("bold", `#${idx + 1}`)} ${statusIcon}\n` +
              actionContent +
              `  ${styleText("dim", "Status")}     ${item.status}\n` +
              `  ${styleText("dim", "Completed")}  ${completed}` +
              (item.error
                ? `\n  ${styleText("dim", "Error")}      ${item.error}`
                : "") +
              "\n"
          );
        });
      });

      // Add workflow summary for article generation
      const articleWorkflows = yield* analyzeArticleWorkflows(queueState);
      if (articleWorkflows.length > 0) {
        yield* Console.log(styleText("bold", "\n📚 Article Generation Workflows:"));
        yield* Effect.forEach(articleWorkflows, (workflow, idx) => {
          return Effect.gen(function* () {
            const progressBar = generateProgressBar(workflow.steps);
            const statusIcon = workflow.status === "completed" ? "✅" : 
                              workflow.status === "failed" ? "❌" : 
                              workflow.status === "blocked" ? "⚠️" : "🔄";
            
            yield* Console.log(
              `${styleText("bold", `Workflow ${idx + 1}`)} ${statusIcon} ${workflow.videoName}\n` +
              `  ${styleText("dim", "Progress")}   ${progressBar}\n` +
              `  ${styleText("dim", "Status")}     ${workflow.statusDescription}\n`
            );
          });
        });
        yield* Console.log("");
      }

      if (uncompleted.length === 0) {
        yield* Console.log("✅ All outstanding queue items are completed!");
      } else {
        yield* Console.log(
          `⏳ There are ${uncompleted.length} outstanding item(s) in the queue.`
        );
        
        // Show information request summary
        const infoRequests = uncompleted.filter(
          (item: QueueItem) => item.status === "requires-user-input"
        );
        if (infoRequests.length > 0) {
          yield* Console.log(
            `❓ ${infoRequests.length} item(s) require user input. Run: ${styleText("bold", "pnpm cli pir")}`
          );
        }
        
        const isProcessing = yield* doesQueueLockfileExist();
        if (isProcessing) {
          yield* Console.log("🔄 Queue processor is currently running.");
        } else {
          yield* Console.log("⏹️  Queue processor is NOT running.");
        }
      }
    }).pipe(
      Effect.withConfigProvider(ConfigProvider.fromEnv()),
      Effect.provide(MainLayerLive),
      Effect.withSpan("queue-status"),
      Effect.runPromise
    );
  });

program
  .command("concatenate-videos")
  .aliases(["concat", "c"])
  .description("Concatenate multiple completed videos from the queue")
  .option("-u, --upload", "Upload to shorts directory")
  .action(async (options: { upload?: boolean }) => {
    await Effect.gen(function* () {
      const askQuestion = yield* AskQuestionService;

      // Select videos using the multi-selection interface
      const selectedVideoIds = yield* multiSelectVideosFromQueue();

      if (selectedVideoIds.length === 0) {
        yield* Console.log("No videos selected. Cancelling concatenation.");
        return;
      }

      if (selectedVideoIds.length === 1) {
        yield* Console.log(
          "Only one video selected. At least 2 videos are required for concatenation."
        );
        return;
      }

      // Ask for output video name
      const outputVideoName = yield* askQuestion.askQuestion(
        "What is the name for the concatenated video?"
      );

      yield* validateWindowsFilename(outputVideoName);

      yield* Console.log("Adding concatenation job to queue...");

      yield* writeToQueue([
        {
          id: crypto.randomUUID(),
          createdAt: Date.now(),
          action: {
            type: "concatenate-videos",
            videoIds: selectedVideoIds,
            outputVideoName,
            dryRun: !Boolean(options.upload),
          },
          dependencies: selectedVideoIds, // Depend on all selected videos being completed
          status: "ready-to-run",
        },
      ]);

      yield* Console.log(
        `✅ Concatenation job added to queue with ${selectedVideoIds.length} videos.`
      );
    }).pipe(
      Effect.catchAll((e) => {
        return Effect.gen(function* () {
          yield* Effect.logError(e);
          yield* Effect.sleep(5000);
          return yield* Effect.die(e);
        });
      }),
      Effect.withConfigProvider(ConfigProvider.fromEnv()),
      Effect.provide(MainLayerLive),
      Effect.runPromise
    );
  });

// Utility to format a date as 'today', 'yesterday', or a formatted date
function formatRelativeDate(dateInput: number | Date | undefined): string {
  if (!dateInput) return "-";
  const completedDate = new Date(dateInput);
  const now = new Date();
  const isToday =
    completedDate.getFullYear() === now.getFullYear() &&
    completedDate.getMonth() === now.getMonth() &&
    completedDate.getDate() === now.getDate();
  const yesterday = new Date(now);
  yesterday.setDate(now.getDate() - 1);
  const isYesterday =
    completedDate.getFullYear() === yesterday.getFullYear() &&
    completedDate.getMonth() === yesterday.getMonth() &&
    completedDate.getDate() === yesterday.getDate();
  const time = completedDate.toLocaleTimeString([], {
    hour: "numeric",
    minute: "2-digit",
  });
  if (isToday) return `Today, ${time}`;
  if (isYesterday) return `Yesterday, ${time}`;
  return completedDate.toLocaleString();
}

// Analyze article generation workflows in the queue
const analyzeArticleWorkflows = Effect.fn("analyzeArticleWorkflows")(
  function* (queueState: { queue: QueueItem[] }) {
    const workflows: {
      videoName: string;
      status: "completed" | "failed" | "blocked" | "in-progress";
      statusDescription: string;
      steps: Array<{ name: string; status: "completed" | "failed" | "blocked" | "pending" }>;
    }[] = [];

    // Group queue items by video (using transcript path or video name)
    const videoGroups = new Map<string, QueueItem[]>();
    
    for (const item of queueState.queue) {
      let videoKey = "";
      
      if (item.action.type === "create-auto-edited-video") {
        videoKey = item.action.videoName;
      } else if (
        item.action.type === "analyze-transcript-for-links" ||
        item.action.type === "generate-article-from-transcript"
      ) {
        videoKey = (item.action as any).transcriptPath.split('/').pop()?.replace('.txt', '') || 'Unknown';
      }
      
      if (videoKey) {
        if (!videoGroups.has(videoKey)) {
          videoGroups.set(videoKey, []);
        }
        videoGroups.get(videoKey)!.push(item);
      }
    }

    // Analyze each video's workflow
    for (const [videoName, items] of videoGroups) {
      // Check if this is an article generation workflow (has article generation step)
      const hasArticleGeneration = items.some(
        (item: QueueItem) => item.action.type === "generate-article-from-transcript"
      );
      
      if (!hasArticleGeneration) continue;

      const stepOrder = [
        "create-auto-edited-video",
        "analyze-transcript-for-links", 
        "links-request",
        "generate-article-from-transcript"
      ];

              const steps = stepOrder.map(stepType => {
          const item = items.find((i: QueueItem) => i.action.type === stepType);
        const stepNames = {
          "create-auto-edited-video": "Video Creation",
          "analyze-transcript-for-links": "Analysis", 
          "links-request": "Links",
          "generate-article-from-transcript": "Article"
        };
        
        return {
          name: stepNames[stepType as keyof typeof stepNames] || stepType,
          status: !item ? "pending" as const :
                  item.status === "completed" ? "completed" as const :
                  item.status === "failed" ? "failed" as const :
                  item.status === "requires-user-input" ? "blocked" as const :
                  "pending" as const
        };
      });

      // Determine overall workflow status
      const failedSteps = steps.filter(s => s.status === "failed");
      const blockedSteps = steps.filter(s => s.status === "blocked");
      const completedSteps = steps.filter(s => s.status === "completed");
      
      let status: "completed" | "failed" | "blocked" | "in-progress";
      let statusDescription: string;
      
      if (failedSteps.length > 0) {
        status = "failed";
        statusDescription = `Failed at ${failedSteps[0]!.name}`;
      } else if (completedSteps.length === steps.length) {
        status = "completed";
        statusDescription = "Article generation complete";
      } else if (blockedSteps.length > 0) {
        status = "blocked";
        statusDescription = `Waiting for user input: ${blockedSteps.map(s => s.name).join(", ")}`;
      } else {
        status = "in-progress";
        const nextStep = steps.find(s => s.status === "pending");
        statusDescription = nextStep ? `Processing ${nextStep.name}...` : "In progress";
      }

      workflows.push({
        videoName,
        status,
        statusDescription,
        steps
      });
    }

    return workflows;
  }
);

// Generate a visual progress bar for workflow steps
function generateProgressBar(steps: Array<{ name: string; status: string }>): string {
  const icons = steps.map(step => {
    switch (step.status) {
      case "completed": return "✅";
      case "failed": return "❌";
      case "blocked": return "❓";
      default: return "⏳";
    }
  });
  
  const names = steps.map(s => s.name);
  return names.map((name, i) => `${icons[i]} ${name}`).join(" → ");
}

program.parse(process.argv);<|MERGE_RESOLUTION|>--- conflicted
+++ resolved
@@ -159,10 +159,10 @@
         // If article generation is enabled, ask for code file synchronously
         let codeContent = "";
         let codePath = "";
-        
+
         if (options.generateArticle) {
           yield* Console.log("📝 Article generation enabled");
-          
+
           const fs = yield* FileSystem.FileSystem;
           const providedCodePath = yield* askQuestion.askQuestion(
             "📂 Code file path (optional, press Enter to skip): ",
@@ -470,29 +470,34 @@
                 ? `  ${styleText("dim", "Options")}    ${options.join(", ")}\n`
                 : "");
           } else if (item.action.type === "analyze-transcript-for-links") {
-            const transcriptName = item.action.transcriptPath.split('/').pop()?.replace('.txt', '') || 'Unknown';
+            const transcriptName =
+              item.action.transcriptPath
+                .split("/")
+                .pop()
+                ?.replace(".txt", "") || "Unknown";
             actionContent =
               `  ${styleText("dim", "Type")}       Transcript Analysis\n` +
               `  ${styleText("dim", "Video")}      ${transcriptName}\n` +
               `  ${styleText("dim", "Purpose")}    Generate link requests for article\n`;
-<<<<<<< HEAD
-
-=======
->>>>>>> 1abd6931
           } else if (item.action.type === "generate-article-from-transcript") {
             const articleAction = item.action; // TypeScript will narrow this automatically
-            const transcriptName = articleAction.transcriptPath.split('/').pop()?.replace('.txt', '') || 'Unknown';
-            
+            const transcriptName =
+              articleAction.transcriptPath
+                .split("/")
+                .pop()
+                ?.replace(".txt", "") || "Unknown";
+
             // Find dependency queue items to show context
-            const linksDep = queueState.queue.find((q: QueueItem) => q.id === articleAction.linksDependencyId);
-            
-<<<<<<< HEAD
-            const codeStatus = articleAction.codeContent ? "✓ Code" : "✓ No code";
-=======
-            const codeStatus = codeDep?.status === "completed" ? "✓ No code" : "⏳ Code pending";
->>>>>>> 1abd6931
-            const linksStatus = linksDep?.status === "completed" ? "✓ Links" : "⏳ Links pending";
-            
+            const linksDep = queueState.queue.find(
+              (q: QueueItem) => q.id === articleAction.linksDependencyId
+            );
+
+            const codeStatus = articleAction.codeContent
+              ? "✓ Code"
+              : "✓ No code";
+            const linksStatus =
+              linksDep?.status === "completed" ? "✓ Links" : "⏳ Links pending";
+
             actionContent =
               `  ${styleText("dim", "Type")}       Article Generation\n` +
               `  ${styleText("dim", "Video")}      ${transcriptName}\n` +
@@ -515,18 +520,25 @@
       // Add workflow summary for article generation
       const articleWorkflows = yield* analyzeArticleWorkflows(queueState);
       if (articleWorkflows.length > 0) {
-        yield* Console.log(styleText("bold", "\n📚 Article Generation Workflows:"));
+        yield* Console.log(
+          styleText("bold", "\n📚 Article Generation Workflows:")
+        );
         yield* Effect.forEach(articleWorkflows, (workflow, idx) => {
           return Effect.gen(function* () {
             const progressBar = generateProgressBar(workflow.steps);
-            const statusIcon = workflow.status === "completed" ? "✅" : 
-                              workflow.status === "failed" ? "❌" : 
-                              workflow.status === "blocked" ? "⚠️" : "🔄";
-            
+            const statusIcon =
+              workflow.status === "completed"
+                ? "✅"
+                : workflow.status === "failed"
+                  ? "❌"
+                  : workflow.status === "blocked"
+                    ? "⚠️"
+                    : "🔄";
+
             yield* Console.log(
               `${styleText("bold", `Workflow ${idx + 1}`)} ${statusIcon} ${workflow.videoName}\n` +
-              `  ${styleText("dim", "Progress")}   ${progressBar}\n` +
-              `  ${styleText("dim", "Status")}     ${workflow.statusDescription}\n`
+                `  ${styleText("dim", "Progress")}   ${progressBar}\n` +
+                `  ${styleText("dim", "Status")}     ${workflow.statusDescription}\n`
             );
           });
         });
@@ -539,7 +551,7 @@
         yield* Console.log(
           `⏳ There are ${uncompleted.length} outstanding item(s) in the queue.`
         );
-        
+
         // Show information request summary
         const infoRequests = uncompleted.filter(
           (item: QueueItem) => item.status === "requires-user-input"
@@ -549,7 +561,7 @@
             `❓ ${infoRequests.length} item(s) require user input. Run: ${styleText("bold", "pnpm cli pir")}`
           );
         }
-        
+
         const isProcessing = yield* doesQueueLockfileExist();
         if (isProcessing) {
           yield* Console.log("🔄 Queue processor is currently running.");
@@ -661,24 +673,31 @@
       videoName: string;
       status: "completed" | "failed" | "blocked" | "in-progress";
       statusDescription: string;
-      steps: Array<{ name: string; status: "completed" | "failed" | "blocked" | "pending" }>;
+      steps: Array<{
+        name: string;
+        status: "completed" | "failed" | "blocked" | "pending";
+      }>;
     }[] = [];
 
     // Group queue items by video (using transcript path or video name)
     const videoGroups = new Map<string, QueueItem[]>();
-    
+
     for (const item of queueState.queue) {
       let videoKey = "";
-      
+
       if (item.action.type === "create-auto-edited-video") {
         videoKey = item.action.videoName;
       } else if (
         item.action.type === "analyze-transcript-for-links" ||
         item.action.type === "generate-article-from-transcript"
       ) {
-        videoKey = (item.action as any).transcriptPath.split('/').pop()?.replace('.txt', '') || 'Unknown';
-      }
-      
+        videoKey =
+          (item.action as any).transcriptPath
+            .split("/")
+            .pop()
+            ?.replace(".txt", "") || "Unknown";
+      }
+
       if (videoKey) {
         if (!videoGroups.has(videoKey)) {
           videoGroups.set(videoKey, []);
@@ -691,45 +710,50 @@
     for (const [videoName, items] of videoGroups) {
       // Check if this is an article generation workflow (has article generation step)
       const hasArticleGeneration = items.some(
-        (item: QueueItem) => item.action.type === "generate-article-from-transcript"
+        (item: QueueItem) =>
+          item.action.type === "generate-article-from-transcript"
       );
-      
+
       if (!hasArticleGeneration) continue;
 
       const stepOrder = [
         "create-auto-edited-video",
-        "analyze-transcript-for-links", 
+        "analyze-transcript-for-links",
         "links-request",
-        "generate-article-from-transcript"
+        "generate-article-from-transcript",
       ];
 
-              const steps = stepOrder.map(stepType => {
-          const item = items.find((i: QueueItem) => i.action.type === stepType);
+      const steps = stepOrder.map((stepType) => {
+        const item = items.find((i: QueueItem) => i.action.type === stepType);
         const stepNames = {
           "create-auto-edited-video": "Video Creation",
-          "analyze-transcript-for-links": "Analysis", 
+          "analyze-transcript-for-links": "Analysis",
           "links-request": "Links",
-          "generate-article-from-transcript": "Article"
+          "generate-article-from-transcript": "Article",
         };
-        
+
         return {
           name: stepNames[stepType as keyof typeof stepNames] || stepType,
-          status: !item ? "pending" as const :
-                  item.status === "completed" ? "completed" as const :
-                  item.status === "failed" ? "failed" as const :
-                  item.status === "requires-user-input" ? "blocked" as const :
-                  "pending" as const
+          status: !item
+            ? ("pending" as const)
+            : item.status === "completed"
+              ? ("completed" as const)
+              : item.status === "failed"
+                ? ("failed" as const)
+                : item.status === "requires-user-input"
+                  ? ("blocked" as const)
+                  : ("pending" as const),
         };
       });
 
       // Determine overall workflow status
-      const failedSteps = steps.filter(s => s.status === "failed");
-      const blockedSteps = steps.filter(s => s.status === "blocked");
-      const completedSteps = steps.filter(s => s.status === "completed");
-      
+      const failedSteps = steps.filter((s) => s.status === "failed");
+      const blockedSteps = steps.filter((s) => s.status === "blocked");
+      const completedSteps = steps.filter((s) => s.status === "completed");
+
       let status: "completed" | "failed" | "blocked" | "in-progress";
       let statusDescription: string;
-      
+
       if (failedSteps.length > 0) {
         status = "failed";
         statusDescription = `Failed at ${failedSteps[0]!.name}`;
@@ -738,18 +762,20 @@
         statusDescription = "Article generation complete";
       } else if (blockedSteps.length > 0) {
         status = "blocked";
-        statusDescription = `Waiting for user input: ${blockedSteps.map(s => s.name).join(", ")}`;
+        statusDescription = `Waiting for user input: ${blockedSteps.map((s) => s.name).join(", ")}`;
       } else {
         status = "in-progress";
-        const nextStep = steps.find(s => s.status === "pending");
-        statusDescription = nextStep ? `Processing ${nextStep.name}...` : "In progress";
+        const nextStep = steps.find((s) => s.status === "pending");
+        statusDescription = nextStep
+          ? `Processing ${nextStep.name}...`
+          : "In progress";
       }
 
       workflows.push({
         videoName,
         status,
         statusDescription,
-        steps
+        steps,
       });
     }
 
@@ -758,17 +784,23 @@
 );
 
 // Generate a visual progress bar for workflow steps
-function generateProgressBar(steps: Array<{ name: string; status: string }>): string {
-  const icons = steps.map(step => {
+function generateProgressBar(
+  steps: Array<{ name: string; status: string }>
+): string {
+  const icons = steps.map((step) => {
     switch (step.status) {
-      case "completed": return "✅";
-      case "failed": return "❌";
-      case "blocked": return "❓";
-      default: return "⏳";
+      case "completed":
+        return "✅";
+      case "failed":
+        return "❌";
+      case "blocked":
+        return "❓";
+      default:
+        return "⏳";
     }
   });
-  
-  const names = steps.map(s => s.name);
+
+  const names = steps.map((s) => s.name);
   return names.map((name, i) => `${icons[i]} ${name}`).join(" → ");
 }
 
